--- conflicted
+++ resolved
@@ -252,11 +252,7 @@
 }
 
 // writeData transactionally writes the given grouped bundle data into the given LSIF store.
-<<<<<<< HEAD
-func writeData(ctx context.Context, lsifStore LSIFStore, upload store.Upload, repo *types.Repo, isDefaultBranch bool, groupedBundleData *precise.GroupedBundleDataChans) (err error) {
-=======
 func writeData(ctx context.Context, lsifStore LSIFStore, id int, groupedBundleData *precise.GroupedBundleDataChans) (err error) {
->>>>>>> d321bcb1
 	tx, err := lsifStore.Transact(ctx)
 	if err != nil {
 		return err
