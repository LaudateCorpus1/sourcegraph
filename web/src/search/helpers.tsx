import * as H from 'history'
import _ from 'lodash'
import { ActivationProps } from '../../../shared/src/components/activation/Activation'
import * as GQL from '../../../shared/src/graphql/schema'
import { buildSearchURLQuery } from '../../../shared/src/util/url'
import { eventLogger } from '../tracking/eventLogger'
import { SearchType } from './results/SearchResults'
<<<<<<< HEAD
import { SearchFilterSuggestions, filterAliases } from './searchFilterSuggestions'
import { Suggestion, SuggestionTypes, FiltersSuggestionTypes } from './input/Suggestion'
=======
import { SearchFilterSuggestions } from './searchFilterSuggestions'
import {
    Suggestion,
    SuggestionTypes,
    FiltersSuggestionTypes,
    isolatedFuzzySearchFilters,
    filterAliases,
} from './input/Suggestion'
>>>>>>> 8c92196e

/**
 * @param activation If set, records the DidSearch activation event for the new user activation
 * flow.
 */
export function submitSearch(
    history: H.History,
    query: string,
    source: 'home' | 'nav' | 'repo' | 'tree' | 'filter' | 'type',
    patternType: GQL.SearchPatternType,
    activation?: ActivationProps['activation']
): void {
    // Go to search results page
    const path = '/search?' + buildSearchURLQuery(query, patternType)
    eventLogger.log('SearchSubmitted', {
        code_search: {
            pattern: query,
            query,
            source,
        },
    })
    history.push(path, { ...history.location.state, query })
    if (activation) {
        activation.update({ DidSearch: true })
    }
}

/**
 * Returns the index that a given search scope occurs in a given search query.
 * Attempts to not match a scope that is a substring of another scope.
 *
 * @param query The full query string
 * @param scope A scope (sub query) that is searched for in `query`
 * @returns The index in `query`, or `-1` if not found
 */
export function queryIndexOfScope(query: string, scope: string): number {
    let idx = 0
    while (true) {
        idx = query.indexOf(scope, idx)
        if (idx === -1) {
            break
        }

        // prevent matching scopes that are substrings of other scopes
        if (idx > 0 && query[idx - 1] !== ' ') {
            idx = idx + 1
        } else {
            break
        }
    }
    return idx
}

/**
 * Toggles the given search scope by adding or removing it from the current
 * user query string.
 *
 * @param query The current user query.
 * @param searchFilter The search scope (sub query) or dynamic filter to toggle (add/remove) from the current user query.
 * @returns The new query.
 */
export function toggleSearchFilter(query: string, searchFilter: string): string {
    const idx = queryIndexOfScope(query, searchFilter)
    if (idx === -1) {
        // Scope doesn't exist in search query, so add it now.
        return [query.trim(), searchFilter].filter(s => s).join(' ') + ' '
    }

    // Scope exists in the search query, so remove it now.
    return (query.substring(0, idx).trim() + ' ' + query.substring(idx + searchFilter.length).trim()).trim()
}

export function getSearchTypeFromQuery(query: string): SearchType {
    // RegExp to match `type:$TYPE` in any part of a query.
    const getTypeName = /\btype:(?<type>diff|commit|symbol|repo|path)\b/
    const matches = query.match(getTypeName)

    if (matches && matches.groups && matches.groups.type) {
        // In an edge case where multiple `type:` filters are used, if
        // `type:symbol` is included, symbol results be returned, regardless of order,
        // so we must check for `type:symbol`. For other types,
        // the first `type` filter appearing in the query is applied.
        const symbolTypeRegex = /\btype:symbol\b/
        const symbolMatches = query.match(symbolTypeRegex)
        if (symbolMatches) {
            return 'symbol'
        }
        return matches.groups.type as SearchType
    }

    return null
}

/**
 * Adds the given search type (as a `type:` filter) into a query. This function replaces an existing `type:` filter,
 * appends a `type:` filter, or returns the initial query, in order to apply the correct type
 * to the query.
 *
 * @param query The search query to be mutated.
 * @param searchType The search type to be applied.
 */
export function toggleSearchType(query: string, searchType: SearchType): string {
    const match = query.match(/\btype:\w*\b/)
    if (!match) {
        return searchType ? `${query} type:${searchType}` : query
    }

    if (match[0] === `type:${searchType}`) {
        /** Query already contains correct search type */
        return query
    }

    return query.replace(match[0], searchType ? `type:${searchType}` : '')
}

/** Returns true if the given value is of the GraphQL SearchResults type */
export const isSearchResults = (val: any): val is GQL.ISearchResults =>
    val && typeof val === 'object' && val.__typename === 'SearchResults'

/**
 * Toggles the given search scope by adding it or removing it from the current string, and removes `repogroup:sample`
 * from the query if it exists in the query, and the search scope being added contains a `repogroup:` filter.
 *
 * @param query the current user query
 * @param searchFilter the search scope (sub query) or dynamic filter to toggle (add/remove from the current user query)
 * @returns The new query
 */
export const toggleSearchFilterAndReplaceSampleRepogroup = (query: string, searchFilter: string): string => {
    const newQuery = toggleSearchFilter(query, searchFilter)
    // RegExp to replace `repogroup:sample` without removing leading whitespace.
    const replaceSampleRepogroupRegexp = /(\b|^)repogroup:sample(\s|$)/
    // RegExp to match `repogroup:sample` in any part of a query.
    const matchSampleRepogroupRegexp = /(\s*|^)repogroup:sample(\s*|$)/
    if (
        /\brepogroup:/.test(searchFilter) &&
        matchSampleRepogroupRegexp.test(newQuery) &&
        !matchSampleRepogroupRegexp.test(searchFilter)
    ) {
        return newQuery.replace(replaceSampleRepogroupRegexp, '')
    }
    return newQuery
}

export const isValidFilter = (filter: string = ''): filter is FiltersSuggestionTypes =>
<<<<<<< HEAD
    Object.prototype.hasOwnProperty.call(SuggestionTypes, filter)
=======
    Object.prototype.hasOwnProperty.call(SuggestionTypes, filter) ||
    Object.prototype.hasOwnProperty.call(filterAliases, filter)
>>>>>>> 8c92196e

const isValidFilterAlias = (alias: string): alias is keyof typeof filterAliases =>
    Object.prototype.hasOwnProperty.call(filterAliases, alias)

/**
<<<<<<< HEAD
=======
 * Split string, into first and last part, at the character position.
 * E.g: ('query', 3) => { firstPart: 'que', lastPart: 'ry' }
 */
const splitStringAtPosition = (value: string, position: number): { firstPart: string; lastPart: string } => ({
    firstPart: value.substring(0, position),
    lastPart: value.substring(position),
})

/**
 * If a filter value is being typed, try to get its filter type.
 * E.g: with "|"" being the cursor: "repo:| lang:go" => "repo"
 * Checks if the matched word is a valid filter.
 */
export const lastFilterAndValueBeforeCursor = (
    queryState: QueryState
): {
    filterIndex: RegExpMatchArray['index']
    filter: SuggestionTypes
    filterAndValue: string
    value: string
} | null => {
    const { firstPart } = splitStringAtPosition(queryState.query, queryState.cursorPosition)
    // get string before ":" char until a space is found or start of string
    const match = firstPart.match(/([^\s:]+)?(:(\S?)+)?$/) || []
    const [filterAndValue, filter] = match
    const value = filterAndValue?.split(':')[1]?.trim()
    const absoluteFilter = filter?.replace(/^-/, '')
    const resolvedFilter = isValidFilterAlias(absoluteFilter) ? filterAliases[absoluteFilter] : absoluteFilter
    return isValidFilter(resolvedFilter)
        ? { filterIndex: match.index, filter: resolvedFilter, filterAndValue: filterAndValue.trim(), value }
        : null
}

/**
>>>>>>> 8c92196e
 * Returns suggestions for a given search query but only at the last typed word.
 * If the word does not contain ":" then it returns filter types as suggestions
 * If the word contains ":" then it returns suggestions for the typed filter.
 * For query "case:| archived:" where "|" is the cursor position, it
 * returns suggestions (filter values) for the "case" filter.
<<<<<<< HEAD
 *
 * @param query the current search query
 * @param cursorPosition cursor position of last typed character
 * @param filterSuggestions where the suggestions should be searched
 */
export const filterSearchSuggestions = (
    query: string,
    cursorPosition: number,
    filterSuggestions: SearchFilterSuggestions
): Suggestion[] => {
    const textUntilCursor = query.substring(0, cursorPosition)
    const [lastWord] = textUntilCursor.match(/([^\s]+)$/) || ['']
    const [filterQuery, valueQuery] = lastWord.replace(/^-/, '').split(':')
    const resolvedFilter = isValidFilterAlias(filterQuery) ? filterAliases[filterQuery] : filterQuery

    if (
        // suggest values for selected filter
        isValidFilter(resolvedFilter) &&
        resolvedFilter !== SuggestionTypes.filters &&
        (valueQuery || lastWord.endsWith(':'))
    ) {
        const suggestionsToShow = filterSuggestions[resolvedFilter] || []
        return suggestionsToShow.values.filter(suggestion => suggestion.value.startsWith(valueQuery))
    }

    return filterSuggestions.filters.values
        .filter(({ value }) => value.startsWith(resolvedFilter))
        .map(suggestion => ({
            ...suggestion,
            type: SuggestionTypes.filters,
        }))
}

const SUGGESTION_FILTER_SEPARATOR = ':'

=======
 */
export const filterStaticSuggestions = (queryState: QueryState, suggestions: SearchFilterSuggestions): Suggestion[] => {
    const filterAndValueBeforeCursor = lastFilterAndValueBeforeCursor(queryState)

    if (!filterAndValueBeforeCursor) {
        return []
    }

    const { filter, value, filterAndValue } = filterAndValueBeforeCursor

    if (
        // suggest values for selected filter
        isValidFilter(filter) &&
        filter !== SuggestionTypes.filters &&
        (value || filterAndValue.endsWith(':'))
    ) {
        const suggestionsToShow = suggestions[filter] ?? []
        return suggestionsToShow.values.filter(suggestion => suggestion.value.startsWith(value))
    }

    // Suggest filter types
    return suggestions.filters.values.filter(({ value }) => value.startsWith(filter))
}

>>>>>>> 8c92196e
/**
 * The search query and cursor position of where the last character was inserted.
 * Cursor position is used to correctly insert the suggestion when it's selected,
 * and set the cursor to the end of where the suggestion was inserted.
 */
<<<<<<< HEAD
export interface QueryValue {
=======
export interface QueryState {
>>>>>>> 8c92196e
    query: string
    cursorPosition: number
}

/**
 * Used to decide if the search is for a filter value or a fuzzy-search word.
 * "l:go yes" => true
 * "l:go archived:" => false
 */
export const isTypingWordAndNotFilterValue = (value: string): boolean => Boolean(value.match(/\s+([^:]?)+$/))

/**
 * Adds suggestions value to search query where cursor was positioned.
<<<<<<< HEAD
 *
 * @param query current search query
 * @param suggestion the select suggestion
 * @param cursorPosition cursor position when suggestions were given
 */
export const insertSuggestionInQuery = (query: string, suggestion: Suggestion, cursorPosition: number): QueryValue => {
    const firstPart = query.substring(0, cursorPosition)
    const lastPart = query.substring(firstPart.length)
    const isFiltersSuggestion = suggestion.type === SuggestionTypes.filters
    const separatorIndex = firstPart.lastIndexOf(!isFiltersSuggestion ? SUGGESTION_FILTER_SEPARATOR : ' ')
=======
 * ('a test: query', { value: 'suggestion' }, 7) => 'a test:suggestion query'
 */
export const insertSuggestionInQuery = (
    queryToInsertIn: string,
    selectedSuggestion: Suggestion,
    cursorPosition: number
): QueryState => {
    const { firstPart, lastPart } = splitStringAtPosition(queryToInsertIn, cursorPosition)
    const isFiltersSuggestion = selectedSuggestion.type === SuggestionTypes.filters
    // Know where to place the suggestion later on
    const separatorIndex = firstPart.lastIndexOf(!isFiltersSuggestion ? ':' : ' ')
    // If a filter value or separate word suggestion was selected, then append a whitespace
    const valueToAppend = selectedSuggestion.value + (isFiltersSuggestion ? '' : ' ')
>>>>>>> 8c92196e

    const newFirstPart = (() => {
        const lastWordOfFirstPartMatch = firstPart.match(/\s+(\S?)+$/)
        const isSeparateWordSuggestion = isTypingWordAndNotFilterValue(firstPart)

        // A fuzzy-search suggestion was selected but it doesn't have a URL...
        // This prevents the selected suggestion replacing a previous value in query.
        // e.g: (with "|" being the cursor)
        // without: "archived:Yes Query|" -> selection -> "archived:QueryInput"
        // with: "archived:Yes Query|" -> selection -> "archived:Yes QueryInput"
        if (
            !isFiltersSuggestion &&
            isSeparateWordSuggestion &&
            lastWordOfFirstPartMatch &&
            lastWordOfFirstPartMatch.index
        ) {
            // adds a space because a separate word was being typed
<<<<<<< HEAD
            return firstPart.substring(0, lastWordOfFirstPartMatch.index) + ' ' + suggestion.value + lastPart
        }

        return (
            // join first part with the selected suggestion
            firstPart.substring(0, separatorIndex + 1) +
            suggestion.value +
            (isFiltersSuggestion ? SUGGESTION_FILTER_SEPARATOR : '')
        )
    })()

    return {
        query: newFirstPart + lastPart,
=======
            return firstPart.substring(0, lastWordOfFirstPartMatch.index) + ' ' + valueToAppend + lastPart
        }

        return firstPart.substring(0, separatorIndex + 1) + valueToAppend
    })()

    return {
        // .replace() to remove excess whitespace in query
        query: (newFirstPart + lastPart).replace(/\s+/g, ' '),
>>>>>>> 8c92196e
        cursorPosition: newFirstPart.length,
    }
}

<<<<<<< HEAD
type FilterAndValue = string

/**
 * If a filter value is being typed, try to get its filter type.
 * E.g: with "|"" being the cursor: "repo:| lang:go" => "repo"
 * Checks if the word is a valid filter, else returns [false].
 */
export const getFilterTypedBeforeCursor = (
    queryCursor: QueryValue
): { filterAndValue?: FilterAndValue; filter?: SuggestionTypes } => {
    const firstPart = queryCursor.query.substring(0, queryCursor.cursorPosition)
    // get string before ":" char until a space is found or start of string
    const [filterAndValue, filter] = firstPart.match(/([^\s:]+)?:(\S?)+$/) || []
    return isValidFilter(filter) ? { filter, filterAndValue: filterAndValue.trim() } : {}
}

=======
>>>>>>> 8c92196e
/**
 * Returns true if word being typed is not a filter value.
 * E.g: where "|" is cursor
 *     "QueryInput lang:|" => false
 *     "archived:Yes QueryInp|" => true
 */
<<<<<<< HEAD
export const isFuzzyWordSearch = (queryCursor: QueryValue): boolean => {
    const firstPart = queryCursor.query.substring(0, queryCursor.cursorPosition)
    const isTypingFirstWord = Boolean(firstPart.match(/^(\s?)+[^:\s]+$/))
    return isTypingFirstWord || isTypingWordAndNotFilterValue(firstPart)
=======
export const isFuzzyWordSearch = (queryState: QueryState): boolean => {
    const { firstPart } = splitStringAtPosition(queryState.query, queryState.cursorPosition)
    const isTypingFirstWord = Boolean(firstPart.match(/^(\s?)+[^:\s]+$/))
    return isTypingFirstWord || isTypingWordAndNotFilterValue(firstPart)
}

/**
 * Some filters should use an alias just for search so they receive the expected suggestions.
 * See `./Suggestion.tsx->fuzzySearchFilters`.
 * E.g: `repohasfile` expects a file name as a value, so we should show `file` suggestions
 */
export const filterAliasForSearch: Record<string, SuggestionTypes | undefined> = {
    [SuggestionTypes.repohasfile]: SuggestionTypes.file,
}

/**
 * Makes any modification to the query which will only be used
 * for fetching suggestions, and should not mutate the query in state.
 *
 * @returns the query to be used for fuzzy-search
 */
export const formatQueryForFuzzySearch = (queryState: QueryState): string => {
    const filterAndValueBeforeCursor = lastFilterAndValueBeforeCursor(queryState)

    // If no valid filter was found before `queryState.cursorPosition` then no formatting is necessary
    if (!filterAndValueBeforeCursor || !filterAndValueBeforeCursor.filterIndex) {
        return queryState.query
    }

    const { filterIndex, filter, filterAndValue } = filterAndValueBeforeCursor

    // Check if filter should have its suggestions searched without influence from the rest of the query
    if (isolatedFuzzySearchFilters.includes(filter)) {
        return filterAndValue
    }

    // This is the match of the last typed filter and value before `queryState.cursorPosition`
    let formattedFilterAndValue = filterAndValue

    // If filter has an alias that it should use just for fuzzy-search
    const filterSearchAlias = filterAliasForSearch[filter]
    if (filterSearchAlias) {
        formattedFilterAndValue = formattedFilterAndValue.replace(filter, filterSearchAlias)
    }

    // Remove the '-' character from the start of a filter that's being typed.
    // E.g ('|' is the cursor): 'archived:Yes -file:| Props' => 'archived:Yes file:| Props'
    formattedFilterAndValue = formattedFilterAndValue.replace(/^-/, '')

    // Split the query so `formattedFilterAndValue` can be placed in between
    const { firstPart, lastPart } = splitStringAtPosition(queryState.query, queryState.cursorPosition)

    return firstPart.substring(0, filterIndex) + formattedFilterAndValue + lastPart
>>>>>>> 8c92196e
}<|MERGE_RESOLUTION|>--- conflicted
+++ resolved
@@ -5,10 +5,6 @@
 import { buildSearchURLQuery } from '../../../shared/src/util/url'
 import { eventLogger } from '../tracking/eventLogger'
 import { SearchType } from './results/SearchResults'
-<<<<<<< HEAD
-import { SearchFilterSuggestions, filterAliases } from './searchFilterSuggestions'
-import { Suggestion, SuggestionTypes, FiltersSuggestionTypes } from './input/Suggestion'
-=======
 import { SearchFilterSuggestions } from './searchFilterSuggestions'
 import {
     Suggestion,
@@ -17,7 +13,6 @@
     isolatedFuzzySearchFilters,
     filterAliases,
 } from './input/Suggestion'
->>>>>>> 8c92196e
 
 /**
  * @param activation If set, records the DidSearch activation event for the new user activation
@@ -30,6 +25,7 @@
     patternType: GQL.SearchPatternType,
     activation?: ActivationProps['activation']
 ): void {
+    console.log('SUBMIT SEARCH', query)
     // Go to search results page
     const path = '/search?' + buildSearchURLQuery(query, patternType)
     eventLogger.log('SearchSubmitted', {
@@ -162,19 +158,13 @@
 }
 
 export const isValidFilter = (filter: string = ''): filter is FiltersSuggestionTypes =>
-<<<<<<< HEAD
-    Object.prototype.hasOwnProperty.call(SuggestionTypes, filter)
-=======
     Object.prototype.hasOwnProperty.call(SuggestionTypes, filter) ||
     Object.prototype.hasOwnProperty.call(filterAliases, filter)
->>>>>>> 8c92196e
 
 const isValidFilterAlias = (alias: string): alias is keyof typeof filterAliases =>
     Object.prototype.hasOwnProperty.call(filterAliases, alias)
 
 /**
-<<<<<<< HEAD
-=======
  * Split string, into first and last part, at the character position.
  * E.g: ('query', 3) => { firstPart: 'que', lastPart: 'ry' }
  */
@@ -209,49 +199,11 @@
 }
 
 /**
->>>>>>> 8c92196e
  * Returns suggestions for a given search query but only at the last typed word.
  * If the word does not contain ":" then it returns filter types as suggestions
  * If the word contains ":" then it returns suggestions for the typed filter.
  * For query "case:| archived:" where "|" is the cursor position, it
  * returns suggestions (filter values) for the "case" filter.
-<<<<<<< HEAD
- *
- * @param query the current search query
- * @param cursorPosition cursor position of last typed character
- * @param filterSuggestions where the suggestions should be searched
- */
-export const filterSearchSuggestions = (
-    query: string,
-    cursorPosition: number,
-    filterSuggestions: SearchFilterSuggestions
-): Suggestion[] => {
-    const textUntilCursor = query.substring(0, cursorPosition)
-    const [lastWord] = textUntilCursor.match(/([^\s]+)$/) || ['']
-    const [filterQuery, valueQuery] = lastWord.replace(/^-/, '').split(':')
-    const resolvedFilter = isValidFilterAlias(filterQuery) ? filterAliases[filterQuery] : filterQuery
-
-    if (
-        // suggest values for selected filter
-        isValidFilter(resolvedFilter) &&
-        resolvedFilter !== SuggestionTypes.filters &&
-        (valueQuery || lastWord.endsWith(':'))
-    ) {
-        const suggestionsToShow = filterSuggestions[resolvedFilter] || []
-        return suggestionsToShow.values.filter(suggestion => suggestion.value.startsWith(valueQuery))
-    }
-
-    return filterSuggestions.filters.values
-        .filter(({ value }) => value.startsWith(resolvedFilter))
-        .map(suggestion => ({
-            ...suggestion,
-            type: SuggestionTypes.filters,
-        }))
-}
-
-const SUGGESTION_FILTER_SEPARATOR = ':'
-
-=======
  */
 export const filterStaticSuggestions = (queryState: QueryState, suggestions: SearchFilterSuggestions): Suggestion[] => {
     const filterAndValueBeforeCursor = lastFilterAndValueBeforeCursor(queryState)
@@ -276,17 +228,12 @@
     return suggestions.filters.values.filter(({ value }) => value.startsWith(filter))
 }
 
->>>>>>> 8c92196e
 /**
  * The search query and cursor position of where the last character was inserted.
  * Cursor position is used to correctly insert the suggestion when it's selected,
  * and set the cursor to the end of where the suggestion was inserted.
  */
-<<<<<<< HEAD
-export interface QueryValue {
-=======
 export interface QueryState {
->>>>>>> 8c92196e
     query: string
     cursorPosition: number
 }
@@ -300,18 +247,6 @@
 
 /**
  * Adds suggestions value to search query where cursor was positioned.
-<<<<<<< HEAD
- *
- * @param query current search query
- * @param suggestion the select suggestion
- * @param cursorPosition cursor position when suggestions were given
- */
-export const insertSuggestionInQuery = (query: string, suggestion: Suggestion, cursorPosition: number): QueryValue => {
-    const firstPart = query.substring(0, cursorPosition)
-    const lastPart = query.substring(firstPart.length)
-    const isFiltersSuggestion = suggestion.type === SuggestionTypes.filters
-    const separatorIndex = firstPart.lastIndexOf(!isFiltersSuggestion ? SUGGESTION_FILTER_SEPARATOR : ' ')
-=======
  * ('a test: query', { value: 'suggestion' }, 7) => 'a test:suggestion query'
  */
 export const insertSuggestionInQuery = (
@@ -325,7 +260,6 @@
     const separatorIndex = firstPart.lastIndexOf(!isFiltersSuggestion ? ':' : ' ')
     // If a filter value or separate word suggestion was selected, then append a whitespace
     const valueToAppend = selectedSuggestion.value + (isFiltersSuggestion ? '' : ' ')
->>>>>>> 8c92196e
 
     const newFirstPart = (() => {
         const lastWordOfFirstPartMatch = firstPart.match(/\s+(\S?)+$/)
@@ -343,21 +277,6 @@
             lastWordOfFirstPartMatch.index
         ) {
             // adds a space because a separate word was being typed
-<<<<<<< HEAD
-            return firstPart.substring(0, lastWordOfFirstPartMatch.index) + ' ' + suggestion.value + lastPart
-        }
-
-        return (
-            // join first part with the selected suggestion
-            firstPart.substring(0, separatorIndex + 1) +
-            suggestion.value +
-            (isFiltersSuggestion ? SUGGESTION_FILTER_SEPARATOR : '')
-        )
-    })()
-
-    return {
-        query: newFirstPart + lastPart,
-=======
             return firstPart.substring(0, lastWordOfFirstPartMatch.index) + ' ' + valueToAppend + lastPart
         }
 
@@ -367,42 +286,16 @@
     return {
         // .replace() to remove excess whitespace in query
         query: (newFirstPart + lastPart).replace(/\s+/g, ' '),
->>>>>>> 8c92196e
         cursorPosition: newFirstPart.length,
     }
 }
 
-<<<<<<< HEAD
-type FilterAndValue = string
-
-/**
- * If a filter value is being typed, try to get its filter type.
- * E.g: with "|"" being the cursor: "repo:| lang:go" => "repo"
- * Checks if the word is a valid filter, else returns [false].
- */
-export const getFilterTypedBeforeCursor = (
-    queryCursor: QueryValue
-): { filterAndValue?: FilterAndValue; filter?: SuggestionTypes } => {
-    const firstPart = queryCursor.query.substring(0, queryCursor.cursorPosition)
-    // get string before ":" char until a space is found or start of string
-    const [filterAndValue, filter] = firstPart.match(/([^\s:]+)?:(\S?)+$/) || []
-    return isValidFilter(filter) ? { filter, filterAndValue: filterAndValue.trim() } : {}
-}
-
-=======
->>>>>>> 8c92196e
 /**
  * Returns true if word being typed is not a filter value.
  * E.g: where "|" is cursor
  *     "QueryInput lang:|" => false
  *     "archived:Yes QueryInp|" => true
  */
-<<<<<<< HEAD
-export const isFuzzyWordSearch = (queryCursor: QueryValue): boolean => {
-    const firstPart = queryCursor.query.substring(0, queryCursor.cursorPosition)
-    const isTypingFirstWord = Boolean(firstPart.match(/^(\s?)+[^:\s]+$/))
-    return isTypingFirstWord || isTypingWordAndNotFilterValue(firstPart)
-=======
 export const isFuzzyWordSearch = (queryState: QueryState): boolean => {
     const { firstPart } = splitStringAtPosition(queryState.query, queryState.cursorPosition)
     const isTypingFirstWord = Boolean(firstPart.match(/^(\s?)+[^:\s]+$/))
@@ -456,5 +349,4 @@
     const { firstPart, lastPart } = splitStringAtPosition(queryState.query, queryState.cursorPosition)
 
     return firstPart.substring(0, filterIndex) + formattedFilterAndValue + lastPart
->>>>>>> 8c92196e
 }