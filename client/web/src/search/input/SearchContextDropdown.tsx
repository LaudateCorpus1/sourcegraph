--- conflicted
+++ resolved
@@ -38,11 +38,8 @@
         submitSearch,
         fetchAutoDefinedSearchContexts,
         fetchSearchContexts,
-<<<<<<< HEAD
         showSearchContextHighlightBubble = false,
-=======
         submitSearchOnSearchContextChange = true,
->>>>>>> 370c30cd
     } = props
 
     const [hasSeenHighlightBubble, setHasSeenHighlightBubble] = useLocalStorage(HAS_SEEN_HIGHLIGHT_BUBBLE_KEY, false)
